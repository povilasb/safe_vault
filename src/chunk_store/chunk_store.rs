// Copyright 2015 MaidSafe.net limited.
//
// This SAFE Network Software is licensed to you under (1) the MaidSafe.net Commercial License,
// version 1.0 or later, or (2) The General Public License (GPL), version 3, depending on which
// licence you accepted on initial access to the Software (the "Licences").
//
// By contributing code to the SAFE Network Software, or to this project generally, you agree to be
// bound by the terms of the MaidSafe Contributor Agreement, version 1.0.  This, along with the
// Licenses can be found in the root directory of this project at LICENSE, COPYING and CONTRIBUTOR.
//
// Unless required by applicable law or agreed to in writing, the SAFE Network Software distributed
// under the GPL Licence is distributed on an "AS IS" BASIS, WITHOUT WARRANTIES OR CONDITIONS OF ANY
// KIND, either express or implied.
//
// Please review the Licences for the specific language governing permissions and limitations
// relating to use of the SAFE Network Software.                                                                */

#![allow(dead_code)]
#![deny(missing_docs)]

<<<<<<< HEAD
extern crate tempdir;
=======
use routing_types::NameType;
>>>>>>> e3ffbd6b

use routing_types::{NameType, vector_as_u8_64_array, NAME_TYPE_LEN};
use std::fs::{File, read_dir, remove_file};
use std::ffi::OsStr;
use std::path::Path;
use self::tempdir::TempDir;
use std::io::{Read, Write};
use std::error::Error;

/// Chunkstore is a collection for holding all data chunks.
/// Implements a maximum disk usage to restrict storage.
pub struct ChunkStore {
    tempdir: TempDir,
    max_disk_usage: usize,
    current_disk_usage: usize,
}

impl ChunkStore {
    /// Create new chunkstore with zero allowed disk usage.
    pub fn new() -> ChunkStore {
        ChunkStore {
            tempdir: tempdir::TempDir::new("safe_vault").unwrap(),
            max_disk_usage: 0,
            current_disk_usage: 0,
        }
    }

    pub fn with_max_disk_usage(max_disk_usage: usize) -> ChunkStore {
        ChunkStore {
            tempdir: tempdir::TempDir::new("safe_vault").unwrap(),
            max_disk_usage: max_disk_usage,
            current_disk_usage: 0,
        }
    }

    pub fn put(&mut self, name: NameType, value: Vec<u8>) {
        if !self.has_disk_space(value.len()) {
            panic!("Disk space unavailable. Not enough space");
        }

        // If a file with name 'name' already exists, delete it.
        self.delete(name.clone());

        let name = self.to_string(&name);
        let path_name = Path::new(&name);
        let path = self.tempdir.path();
        let path = path.join(path_name);

        let mut file = File::create(&path).unwrap();
        match file.write(&value[..]) {
            Ok(size) => self.current_disk_usage += size,
            _ => (),
        }
        file.sync_all();
    }

    pub fn delete(&mut self, name: NameType) {
        let name = self.to_string(&name);

        match read_dir(&self.tempdir.path()) {
            Ok(mut dir_entries) => {
                for dir_entry in dir_entries {
                    match dir_entry {
                        Ok(entry) => {
                            if entry.file_name().to_str() == Some(name.as_str()) {
                                match entry.metadata() {
                                    Ok(metadata) => {
                                        let len = metadata.len() as usize;
                                        remove_file(entry.path());
                                        self.current_disk_usage -= len;
                                    },
                                    _ => ()
                                }
                                return
                            }
                        },
                        _ => ()
                    }
                }
            },
            _ => ()
        }
    }

    pub fn get(&self, name: NameType) -> Vec<u8> {
        let name = self.to_string(&name);

        match read_dir(&self.tempdir.path()) {
            Ok(mut dir_entries) => {
                for dir_entry in dir_entries {
                    match dir_entry {
                        Ok(entry) => {
                            if entry.file_name().to_str() == Some(name.as_str()) {
                                match File::open(&entry.path()) {
                                    Ok(mut file) => {
                                        let mut contents = Vec::<u8>::new();
                                        file.read_to_end(&mut contents);
                                        return contents;
                                    },
                                    _ => (),
                                }
                            }
                        },
                        _ => (),
                    }
                }
            },
            _ => return Vec::new(),
        }

        Vec::new()
    }

    pub fn max_disk_usage(&self) -> usize {
        self.max_disk_usage
    }

    pub fn current_disk_usage(&self) -> usize {
        self.current_disk_usage
    }

    pub fn set_max_disk_usage(&mut self, new_max: usize) {
        assert!(self.current_disk_usage < new_max);
        self.max_disk_usage = new_max;
    }

    pub fn has_chunk(&self, name: NameType) -> bool {
        let name = self.to_string(&name);

        match read_dir(&self.tempdir.path()) {
            Ok(mut dir_entries) => {
                for dir_entry in dir_entries {
                    match dir_entry {
                        Ok(entry) => {
                            if entry.file_name().to_str() == Some(name.as_str()) {
                                return true;
                            }
                        },
                        _ => (),
                    }
                }
            },
            _ => return false,
        }

        false
    }

    pub fn names(&self) -> Vec<NameType> {
        let mut names: Vec<NameType> = Vec::new();

        match read_dir(&self.tempdir.path()) {
            Ok(mut dir_entries) => {
                for dir_entry in dir_entries {
                    match dir_entry {
                        Ok(entry) => {
                            match entry.file_name().to_bytes() {
                                Some(name) =>
                                    names.push(NameType::new(vector_as_u8_64_array(name.to_vec()))),
                                _ => (),
                            }
                        },
                        _ => (),
                    }
                }
            },
            _ => ()
        }

        names
    }

    pub fn has_disk_space(&self, required_space: usize) -> bool {
       self.current_disk_usage + required_space <= self.max_disk_usage
    }

    fn to_string(&self, name: &NameType) -> String {
        let id = name.get_id();
        let mut name = String::with_capacity(2 * NAME_TYPE_LEN);
        for i in id.iter() {
            name.push_str(format!("{:02x}", i).as_str());
        }
        name
    }
}
#[test]
fn dummy()  {
}<|MERGE_RESOLUTION|>--- conflicted
+++ resolved
@@ -18,11 +18,7 @@
 #![allow(dead_code)]
 #![deny(missing_docs)]
 
-<<<<<<< HEAD
 extern crate tempdir;
-=======
-use routing_types::NameType;
->>>>>>> e3ffbd6b
 
 use routing_types::{NameType, vector_as_u8_64_array, NAME_TYPE_LEN};
 use std::fs::{File, read_dir, remove_file};
@@ -70,8 +66,8 @@
         let path_name = Path::new(&name);
         let path = self.tempdir.path();
         let path = path.join(path_name);
-
         let mut file = File::create(&path).unwrap();
+
         match file.write(&value[..]) {
             Ok(size) => self.current_disk_usage += size,
             _ => (),
@@ -87,7 +83,7 @@
                 for dir_entry in dir_entries {
                     match dir_entry {
                         Ok(entry) => {
-                            if entry.file_name().to_str() == Some(name.as_str()) {
+                            if entry.file_name().to_str() == OsStr::new(&name).to_str() {
                                 match entry.metadata() {
                                     Ok(metadata) => {
                                         let len = metadata.len() as usize;
@@ -115,7 +111,7 @@
                 for dir_entry in dir_entries {
                     match dir_entry {
                         Ok(entry) => {
-                            if entry.file_name().to_str() == Some(name.as_str()) {
+                            if entry.file_name().to_str() == OsStr::new(&name).to_str() {
                                 match File::open(&entry.path()) {
                                     Ok(mut file) => {
                                         let mut contents = Vec::<u8>::new();
@@ -157,7 +153,7 @@
                 for dir_entry in dir_entries {
                     match dir_entry {
                         Ok(entry) => {
-                            if entry.file_name().to_str() == Some(name.as_str()) {
+                            if entry.file_name().to_str() == OsStr::new(&name).to_str() {
                                 return true;
                             }
                         },
@@ -179,9 +175,9 @@
                 for dir_entry in dir_entries {
                     match dir_entry {
                         Ok(entry) => {
-                            match entry.file_name().to_bytes() {
+                            match entry.file_name().to_str() {
                                 Some(name) =>
-                                    names.push(NameType::new(vector_as_u8_64_array(name.to_vec()))),
+                                    names.push(NameType::new(vector_as_u8_64_array(name.as_bytes().to_vec()))),
                                 _ => (),
                             }
                         },
