--- conflicted
+++ resolved
@@ -15,12 +15,8 @@
 // Please review the Licences for the specific language governing permissions and limitations
 // relating to use of the SAFE Network Software.
 
-<<<<<<< HEAD
 use maidsafe_utilities::serialisation;
 use routing::{Authority, MutableData, Value, XorName, sha3};
-=======
-use routing::{Authority, XorName};
->>>>>>> 14effc61
 use rust_sodium::crypto::hash::sha256;
 use rust_sodium::crypto::sign;
 use serde::Serialize;
